[advisories]
ignore = [
<<<<<<< HEAD
    "RUSTSEC-2020-0041", # https://github.com/bodil/sized-chunks/issues/11
    "RUSTSEC-2021-0078",
    "RUSTSEC-2021-0079",
    "RUSTSEC-2020-0159",
    "RUSTSEC-2020-0071",
    "RUSTSEC-2021-0124",
    "RUSTSEC-2023-0034", # Bound by actix-http 2.2, Reqwest 0.10
    "RUSTSEC-2023-0044", # Bound to native-tls 0.2.11, request 0.10.10, hyper-tls 0.4.3
    "RUSTSEC-2023-0052", # Bound by reqwest, various tls libs
    "RUSTSEC-2024-0003", # Bound by reqwest, actix-http
=======
>>>>>>> 1b116846
]<|MERGE_RESOLUTION|>--- conflicted
+++ resolved
@@ -1,16 +1,2 @@
 [advisories]
-ignore = [
-<<<<<<< HEAD
-    "RUSTSEC-2020-0041", # https://github.com/bodil/sized-chunks/issues/11
-    "RUSTSEC-2021-0078",
-    "RUSTSEC-2021-0079",
-    "RUSTSEC-2020-0159",
-    "RUSTSEC-2020-0071",
-    "RUSTSEC-2021-0124",
-    "RUSTSEC-2023-0034", # Bound by actix-http 2.2, Reqwest 0.10
-    "RUSTSEC-2023-0044", # Bound to native-tls 0.2.11, request 0.10.10, hyper-tls 0.4.3
-    "RUSTSEC-2023-0052", # Bound by reqwest, various tls libs
-    "RUSTSEC-2024-0003", # Bound by reqwest, actix-http
-=======
->>>>>>> 1b116846
-]+ignore = []