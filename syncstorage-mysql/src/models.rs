use futures::future::TryFutureExt;

use std::{collections::HashMap, fmt, sync::Arc};

use diesel::{
    delete,
    dsl::max,
    dsl::sql,
    sql_query,
    sql_types::{BigInt, Integer, Nullable, Text},
    ExpressionMethods, OptionalExtension, QueryDsl,
};
use diesel_async::{AsyncConnection, RunQueryDsl, TransactionManager};
use syncserver_common::Metrics;
use syncserver_db_common::{async_db_method, DbFuture};
use syncstorage_db_common::{
    error::DbErrorIntrospect, params, results, util::SyncTimestamp, Db, Sorting, UserIdentifier,
    DEFAULT_BSO_TTL,
};
use syncstorage_settings::{Quota, DEFAULT_MAX_TOTAL_RECORDS};

use super::{
    batch,
    error::DbError,
    pool::{CollectionCache, Conn},
    schema::{bso, collections, user_collections},
    DbResult,
};

// this is the max number of records we will return.
static DEFAULT_LIMIT: u32 = DEFAULT_MAX_TOTAL_RECORDS;

const TOMBSTONE: i32 = 0;
/// SQL Variable remapping
/// These names are the legacy values mapped to the new names.
const COLLECTION_ID: &str = "collection";
const USER_ID: &str = "userid";
const MODIFIED: &str = "modified";
const EXPIRY: &str = "ttl";
const LAST_MODIFIED: &str = "last_modified";
const COUNT: &str = "count";
const TOTAL_BYTES: &str = "total_bytes";

#[derive(Debug)]
enum CollectionLock {
    Read,
    Write,
}

/// Per session Db metadata
#[derive(Debug, Default)]
struct MysqlDbSession {
    /// The "current time" on the server used for this session's operations
    timestamp: SyncTimestamp,
    /// Cache of collection modified timestamps per (user_id, collection_id)
    coll_modified_cache: HashMap<(u32, i32), SyncTimestamp>,
    /// Currently locked collections
    coll_locks: HashMap<(u32, i32), CollectionLock>,
    /// Whether a transaction was started (begin() called)
    in_transaction: bool,
    in_write_transaction: bool,
}

pub struct MysqlDb {
    pub(super) conn: Conn,
    session: MysqlDbSession,
    /// Pool level cache of collection_ids and their names
    coll_cache: Arc<CollectionCache>,
    metrics: Metrics,
    quota: Quota,
}

impl fmt::Debug for MysqlDb {
    fn fmt(&self, f: &mut fmt::Formatter<'_>) -> fmt::Result {
        f.debug_struct("MysqlDb")
            .field("session", &self.session)
            .field("coll_cache", &self.coll_cache)
            .field("metrics", &self.metrics)
            .field("quota", &self.quota)
            .finish()
    }
}

impl MysqlDb {
    pub(super) fn new(
        conn: Conn,
        coll_cache: Arc<CollectionCache>,
        metrics: &Metrics,
        quota: &Quota,
    ) -> Self {
        MysqlDb {
            conn,
            session: Default::default(),
            coll_cache,
            metrics: metrics.clone(),
            quota: *quota,
        }
    }

    /// APIs for collection-level locking
    ///
    /// Explicitly lock the matching row in the user_collections table. Read
    /// locks do SELECT ... LOCK IN SHARE MODE and write locks do SELECT
    /// ... FOR UPDATE.
    ///
    /// In theory it would be possible to use serializable transactions rather
    /// than explicit locking, but our ops team have expressed concerns about
    /// the efficiency of that approach at scale.
    async fn lock_for_read(&mut self, params: params::LockCollection) -> DbResult<()> {
        let user_id = params.user_id.legacy_id as i64;
        let collection_id = self
            .get_collection_id(&params.collection)
            .await
            .or_else(|e| {
                if e.is_collection_not_found() {
                    // If the collection doesn't exist, we still want to start a
                    // transaction so it will continue to not exist.
                    Ok(0)
                } else {
                    Err(e)
                }
            })?;
        // If we already have a read or write lock then it's safe to
        // use it as-is.
        if self
            .session
            .coll_locks
            .contains_key(&(user_id as u32, collection_id))
        {
            return Ok(());
        }

        // Lock the db
        self.begin(false).await?;
        let modified = user_collections::table
            .select(user_collections::modified)
            .filter(user_collections::user_id.eq(user_id))
            .filter(user_collections::collection_id.eq(collection_id))
            .for_share()
            .first(&mut self.conn)
            .await
            .optional()?;
        if let Some(modified) = modified {
            let modified = SyncTimestamp::from_i64(modified)?;
            self.session
                .coll_modified_cache
                .insert((user_id as u32, collection_id), modified); // why does it still expect a u32 int?
        }
        // XXX: who's responsible for unlocking (removing the entry)
        self.session
            .coll_locks
            .insert((user_id as u32, collection_id), CollectionLock::Read);
        Ok(())
    }

    async fn lock_for_write(&mut self, params: params::LockCollection) -> DbResult<()> {
        let user_id = params.user_id.legacy_id as i64;
        let collection_id = self.get_or_create_collection_id(&params.collection).await?;
        if let Some(CollectionLock::Read) = self
            .session
            .coll_locks
            .get(&(user_id as u32, collection_id))
        {
            return Err(DbError::internal(
                "Can't escalate read-lock to write-lock".to_owned(),
            ));
        }

        // Lock the db
        self.begin(true).await?;
        let modified = user_collections::table
            .select(user_collections::modified)
            .filter(user_collections::user_id.eq(user_id))
            .filter(user_collections::collection_id.eq(collection_id))
            .for_update()
            .first(&mut self.conn)
            .await
            .optional()?;
        if let Some(modified) = modified {
            let modified = SyncTimestamp::from_i64(modified)?;
            // Forbid the write if it would not properly incr the timestamp
            if modified >= self.timestamp() {
                return Err(DbError::conflict());
            }
            self.session
                .coll_modified_cache
                .insert((user_id as u32, collection_id), modified);
        }
        self.session
            .coll_locks
            .insert((user_id as u32, collection_id), CollectionLock::Write);
        Ok(())
    }

    pub(super) async fn begin(&mut self, for_write: bool) -> DbResult<()> {
        <Conn as AsyncConnection>::TransactionManager::begin_transaction(&mut self.conn).await?;
        self.session.in_transaction = true;
        if for_write {
            self.session.in_write_transaction = true;
        }
        Ok(())
    }

    async fn commit(&mut self) -> DbResult<()> {
        if self.session.in_transaction {
            <Conn as AsyncConnection>::TransactionManager::commit_transaction(&mut self.conn)
                .await?;
        }
        Ok(())
    }

    async fn rollback(&mut self) -> DbResult<()> {
        if self.session.in_transaction {
            <Conn as AsyncConnection>::TransactionManager::rollback_transaction(&mut self.conn)
                .await?;
        }
        Ok(())
    }

    async fn erect_tombstone(&mut self, user_id: i32) -> DbResult<()> {
        sql_query(format!(
            r#"INSERT INTO user_collections ({user_id}, {collection_id}, {modified})
               VALUES (?, ?, ?)
                   ON DUPLICATE KEY UPDATE
                      {modified} = VALUES({modified})"#,
            user_id = USER_ID,
            collection_id = COLLECTION_ID,
            modified = LAST_MODIFIED
        ))
        .bind::<BigInt, _>(user_id as i64)
        .bind::<Integer, _>(TOMBSTONE)
        .bind::<BigInt, _>(self.timestamp().as_i64())
        .execute(&mut self.conn)
        .await?;
        Ok(())
    }

    async fn delete_storage(&mut self, user_id: UserIdentifier) -> DbResult<()> {
        let user_id = user_id.legacy_id as i64;
        // Delete user data.
        delete(bso::table)
            .filter(bso::user_id.eq(user_id))
            .execute(&mut self.conn)
            .await?;
        // Delete user collections.
        delete(user_collections::table)
            .filter(user_collections::user_id.eq(user_id))
            .execute(&mut self.conn)
            .await?;
        Ok(())
    }

    // Deleting the collection should result in:
    //  - collection does not appear in /info/collections
    //  - X-Last-Modified timestamp at the storage level changing
    async fn delete_collection(
        &mut self,
        params: params::DeleteCollection,
    ) -> DbResult<SyncTimestamp> {
        let user_id = params.user_id.legacy_id as i64;
        let collection_id = self.get_collection_id(&params.collection).await?;
        let mut count = delete(bso::table)
            .filter(bso::user_id.eq(user_id))
            .filter(bso::collection_id.eq(&collection_id))
            .execute(&mut self.conn)
            .await?;
        count += delete(user_collections::table)
            .filter(user_collections::user_id.eq(user_id))
            .filter(user_collections::collection_id.eq(&collection_id))
            .execute(&mut self.conn)
            .await?;
        if count == 0 {
            return Err(DbError::collection_not_found());
        } else {
            self.erect_tombstone(user_id as i32).await?;
        }
        self.get_storage_timestamp(params.user_id).await
    }

    pub(super) async fn get_or_create_collection_id(&mut self, name: &str) -> DbResult<i32> {
        if let Some(id) = self.coll_cache.get_id(name)? {
            return Ok(id);
        }

        diesel::insert_or_ignore_into(collections::table)
            .values(collections::name.eq(name))
            .execute(&mut self.conn)
            .await?;

        let id = collections::table
            .select(collections::id)
            .filter(collections::name.eq(name))
            .first(&mut self.conn)
            .await?;

        if !self.session.in_write_transaction {
            self.coll_cache.put(id, name.to_owned())?;
        }

        Ok(id)
    }

    pub(super) async fn get_collection_id(&mut self, name: &str) -> DbResult<i32> {
        if let Some(id) = self.coll_cache.get_id(name)? {
            return Ok(id);
        }

        let id = sql_query(
            "SELECT id
               FROM collections
              WHERE name = ?",
        )
        .bind::<Text, _>(name)
        .get_result::<IdResult>(&mut self.conn)
        .await
        .optional()?
        .ok_or_else(DbError::collection_not_found)?
        .id;
        if !self.session.in_write_transaction {
            self.coll_cache.put(id, name.to_owned())?;
        }
        Ok(id)
    }

    async fn _get_collection_name(&mut self, id: i32) -> DbResult<String> {
        let name = if let Some(name) = self.coll_cache.get_name(id)? {
            name
        } else {
            sql_query(
                "SELECT name
                   FROM collections
                  WHERE id = ?",
            )
            .bind::<Integer, _>(&id)
            .get_result::<NameResult>(&mut self.conn)
            .await
            .optional()?
            .ok_or_else(DbError::collection_not_found)?
            .name
        };
        Ok(name)
    }

    async fn put_bso(&mut self, bso: params::PutBso) -> DbResult<results::PutBso> {
        /*
        if bso.payload.is_none() && bso.sortindex.is_none() && bso.ttl.is_none() {
            // XXX: go returns an error here (ErrNothingToDo), and is treated
            // as other errors
            return Ok(());
        }
        */

        let collection_id = self.get_or_create_collection_id(&bso.collection).await?;
        let user_id: u64 = bso.user_id.legacy_id;
        let timestamp = self.timestamp().as_i64();
        if self.quota.enabled {
            let usage = self
                .get_quota_usage(params::GetQuotaUsage {
                    user_id: bso.user_id.clone(),
                    collection: bso.collection.clone(),
                    collection_id,
                })
                .await?;
            if usage.total_bytes >= self.quota.size {
                let mut tags = HashMap::default();
                tags.insert("collection".to_owned(), bso.collection.clone());
                self.metrics.incr_with_tags("storage.quota.at_limit", tags);
                if self.quota.enforced {
                    return Err(DbError::quota());
                } else {
                    warn!("Quota at limit for user's collection ({} bytes)", usage.total_bytes; "collection"=>bso.collection.clone());
                }
            }
        }

        let payload = bso.payload.as_deref().unwrap_or_default();
        let sortindex = bso.sortindex;
        let ttl = bso.ttl.map_or(DEFAULT_BSO_TTL, |ttl| ttl);
        let q = format!(
            r#"
            INSERT INTO bso ({user_id}, {collection_id}, id, sortindex, payload, {modified}, {expiry})
            VALUES (?, ?, ?, ?, ?, ?, ?)
                ON DUPLICATE KEY UPDATE
                   {user_id} = VALUES({user_id}),
                   {collection_id} = VALUES({collection_id}),
                   id = VALUES(id)
            "#,
            user_id = USER_ID,
            modified = MODIFIED,
            collection_id = COLLECTION_ID,
            expiry = EXPIRY
        );
        let q = format!(
            "{}{}",
            q,
            if bso.sortindex.is_some() {
                ", sortindex = VALUES(sortindex)"
            } else {
                ""
            },
        );
        let q = format!(
            "{}{}",
            q,
            if bso.payload.is_some() {
                ", payload = VALUES(payload)"
            } else {
                ""
            },
        );
        let q = format!(
            "{}{}",
            q,
            if bso.ttl.is_some() {
                format!(", {expiry} = VALUES({expiry})", expiry = EXPIRY)
            } else {
                "".to_owned()
            },
        );
        let q = format!(
            "{}{}",
            q,
            if bso.payload.is_some() || bso.sortindex.is_some() {
                format!(", {modified} = VALUES({modified})", modified = MODIFIED)
            } else {
                "".to_owned()
            },
        );
        sql_query(q)
            .bind::<BigInt, _>(user_id as i64) // XXX:
            .bind::<Integer, _>(&collection_id)
            .bind::<Text, _>(&bso.id)
            .bind::<Nullable<Integer>, _>(sortindex)
            .bind::<Text, _>(payload)
            .bind::<BigInt, _>(timestamp)
            .bind::<BigInt, _>(timestamp + (i64::from(ttl) * 1000)) // remember: this is in millis
            .execute(&mut self.conn)
            .await?;
        self.update_collection(user_id as u32, collection_id).await
    }

    async fn get_bsos(&mut self, params: params::GetBsos) -> DbResult<results::GetBsos> {
        let user_id = params.user_id.legacy_id as i64;
        let collection_id = self.get_collection_id(&params.collection).await?;
        let now = self.timestamp().as_i64();
        let mut query = bso::table
            .select((
                bso::id,
                bso::modified,
                bso::payload,
                bso::sortindex,
                bso::expiry,
            ))
            .filter(bso::user_id.eq(user_id))
            .filter(bso::collection_id.eq(collection_id))
            .filter(bso::expiry.gt(now))
            .into_boxed();

        if let Some(older) = params.older {
            query = query.filter(bso::modified.lt(older.as_i64()));
        }
        if let Some(newer) = params.newer {
            query = query.filter(bso::modified.gt(newer.as_i64()));
        }

        if !params.ids.is_empty() {
            query = query.filter(bso::id.eq_any(params.ids));
        }

        // it's possible for two BSOs to be inserted with the same `modified` date,
        // since there's no guarantee of order when doing a get, pagination can return
        // an error. We "fudge" a bit here by taking the id order as a secondary, since
        // that is guaranteed to be unique by the client.
        query = match params.sort {
            // issue559: Revert to previous sorting
            /*
            Sorting::Index => query.order(bso::id.desc()).order(bso::sortindex.desc()),
            Sorting::Newest | Sorting::None => {
                query.order(bso::id.desc()).order(bso::modified.desc())
            }
            Sorting::Oldest => query.order(bso::id.asc()).order(bso::modified.asc()),
            */
            Sorting::Index => query.order(bso::sortindex.desc()),
            Sorting::Newest => query.order((bso::modified.desc(), bso::id.desc())),
            Sorting::Oldest => query.order((bso::modified.asc(), bso::id.asc())),
            _ => query,
        };

        let limit = params
            .limit
            .map(i64::from)
            .unwrap_or(DEFAULT_LIMIT as i64)
            .max(0);
        // fetch an extra row to detect if there are more rows that
        // match the query conditions
        query = query.limit(if limit > 0 { limit + 1 } else { limit });

        let numeric_offset = params.offset.map_or(0, |offset| offset.offset as i64);

        if numeric_offset > 0 {
            // XXX: copy over this optimization:
            // https://github.com/mozilla-services/server-syncstorage/blob/a0f8117/syncstorage/storage/sql/__init__.py#L404
            query = query.offset(numeric_offset);
        }
        let mut bsos = query.load::<results::GetBso>(&mut self.conn).await?;

        // XXX: an additional get_collection_timestamp is done here in
        // python to trigger potential CollectionNotFoundErrors
        //if bsos.len() == 0 {
        //}

        let next_offset = if limit >= 0 && bsos.len() > limit as usize {
            bsos.pop();
            Some((limit + numeric_offset).to_string())
        } else {
            // if an explicit "limit=0" is sent, return the offset of "0"
            // Otherwise, this would break at least the db::tests::db::get_bsos_limit_offset
            // unit test.
            if limit == 0 {
                Some(0.to_string())
            } else {
                None
            }
        };

        Ok(results::GetBsos {
            items: bsos,
            offset: next_offset,
        })
    }

    async fn get_bso_ids(&mut self, params: params::GetBsos) -> DbResult<results::GetBsoIds> {
        let user_id = params.user_id.legacy_id as i64;
        let collection_id = self.get_collection_id(&params.collection).await?;
        let mut query = bso::table
            .select(bso::id)
            .filter(bso::user_id.eq(user_id))
            .filter(bso::collection_id.eq(collection_id))
            .filter(bso::expiry.gt(self.timestamp().as_i64()))
            .into_boxed();

        if let Some(older) = params.older {
            query = query.filter(bso::modified.lt(older.as_i64()));
        }
        if let Some(newer) = params.newer {
            query = query.filter(bso::modified.gt(newer.as_i64()));
        }

        if !params.ids.is_empty() {
            query = query.filter(bso::id.eq_any(params.ids));
        }

        query = match params.sort {
            Sorting::Index => query.order(bso::sortindex.desc()),
            Sorting::Newest => query.order(bso::modified.desc()),
            Sorting::Oldest => query.order(bso::modified.asc()),
            _ => query,
        };

        // negative limits are no longer allowed by mysql.
        let limit = params
            .limit
            .map(i64::from)
            .unwrap_or(DEFAULT_LIMIT as i64)
            .max(0);
        // fetch an extra row to detect if there are more rows that
        // match the query conditions. Negative limits will cause an error.
        query = query.limit(if limit == 0 { limit } else { limit + 1 });
        let numeric_offset = params.offset.map_or(0, |offset| offset.offset as i64);
        if numeric_offset != 0 {
            // XXX: copy over this optimization:
            // https://github.com/mozilla-services/server-syncstorage/blob/a0f8117/syncstorage/storage/sql/__init__.py#L404
            query = query.offset(numeric_offset);
        }
        let mut ids = query.load::<String>(&mut self.conn).await?;

        // XXX: an additional get_collection_timestamp is done here in
        // python to trigger potential CollectionNotFoundErrors
        //if bsos.len() == 0 {
        //}

        let next_offset = if limit >= 0 && ids.len() > limit as usize {
            ids.pop();
            Some((limit + numeric_offset).to_string())
        } else {
            None
        };

        Ok(results::GetBsoIds {
            items: ids,
            offset: next_offset,
        })
    }

    async fn get_bso(&mut self, params: params::GetBso) -> DbResult<Option<results::GetBso>> {
        let user_id = params.user_id.legacy_id as i64;
        let collection_id = self.get_collection_id(&params.collection).await?;
        Ok(bso::table
            .select((
                bso::id,
                bso::modified,
                bso::payload,
                bso::sortindex,
                bso::expiry,
            ))
            .filter(bso::user_id.eq(user_id))
            .filter(bso::collection_id.eq(&collection_id))
            .filter(bso::id.eq(&params.id))
            .filter(bso::expiry.ge(self.timestamp().as_i64()))
            .get_result::<results::GetBso>(&mut self.conn)
            .await
            .optional()?)
    }

    async fn delete_bso(&mut self, params: params::DeleteBso) -> DbResult<results::DeleteBso> {
        let user_id = params.user_id.legacy_id;
        let collection_id = self.get_collection_id(&params.collection).await?;
        let affected_rows = delete(bso::table)
            .filter(bso::user_id.eq(user_id as i64))
            .filter(bso::collection_id.eq(&collection_id))
            .filter(bso::id.eq(params.id))
            .filter(bso::expiry.gt(&self.timestamp().as_i64()))
            .execute(&mut self.conn)
            .await?;
        if affected_rows == 0 {
            return Err(DbError::bso_not_found());
        }
        self.update_collection(user_id as u32, collection_id).await
    }

    async fn delete_bsos(&mut self, params: params::DeleteBsos) -> DbResult<results::DeleteBsos> {
        let user_id = params.user_id.legacy_id as i64;
        let collection_id = self.get_collection_id(&params.collection).await?;
        delete(bso::table)
            .filter(bso::user_id.eq(user_id))
            .filter(bso::collection_id.eq(&collection_id))
            .filter(bso::id.eq_any(params.ids))
            .execute(&mut self.conn)
            .await?;
        self.update_collection(user_id as u32, collection_id).await
    }

    async fn post_bsos(&mut self, input: params::PostBsos) -> DbResult<results::PostBsos> {
        let collection_id = self.get_or_create_collection_id(&input.collection).await?;
        let mut result = results::PostBsos {
            modified: self.timestamp(),
            success: Default::default(),
            failed: input.failed,
        };

        for pbso in input.bsos {
            let id = pbso.id;
            let put_result = self
                .put_bso(params::PutBso {
                    user_id: input.user_id.clone(),
                    collection: input.collection.clone(),
                    id: id.clone(),
                    payload: pbso.payload,
                    sortindex: pbso.sortindex,
                    ttl: pbso.ttl,
                })
                .await;
            // XXX: python version doesn't report failures from db
            // layer.. (wouldn't db failures abort the entire transaction
            // anyway?)
            // XXX: sanitize to.to_string()?
            match put_result {
                Ok(_) => result.success.push(id),
                Err(e) => {
                    result.failed.insert(id, e.to_string());
                }
            }
        }
        self.update_collection(input.user_id.legacy_id as u32, collection_id)
            .await?;
        Ok(result)
    }

    async fn get_storage_timestamp(&mut self, user_id: UserIdentifier) -> DbResult<SyncTimestamp> {
        let user_id = user_id.legacy_id as i64;
        let modified = user_collections::table
            .select(max(user_collections::modified))
            .filter(user_collections::user_id.eq(user_id))
            .first::<Option<i64>>(&mut self.conn)
            .await?
            .unwrap_or_default();
        SyncTimestamp::from_i64(modified).map_err(Into::into)
    }

    async fn get_collection_timestamp(
        &mut self,
        params: params::GetCollectionTimestamp,
    ) -> DbResult<SyncTimestamp> {
        let user_id = params.user_id.legacy_id as u32;
        let collection_id = self.get_collection_id(&params.collection).await?;
        if let Some(modified) = self
            .session
            .coll_modified_cache
            .get(&(user_id, collection_id))
        {
            return Ok(*modified);
        }
        user_collections::table
            .select(user_collections::modified)
            .filter(user_collections::user_id.eq(user_id as i64))
            .filter(user_collections::collection_id.eq(collection_id))
            .first(&mut self.conn)
            .await
            .optional()?
            .ok_or_else(DbError::collection_not_found)
    }

    async fn get_bso_timestamp(
        &mut self,
        params: params::GetBsoTimestamp,
    ) -> DbResult<SyncTimestamp> {
        let user_id = params.user_id.legacy_id as i64;
        let collection_id = self.get_collection_id(&params.collection).await?;
        let modified = bso::table
            .select(bso::modified)
            .filter(bso::user_id.eq(user_id))
            .filter(bso::collection_id.eq(&collection_id))
            .filter(bso::id.eq(&params.id))
            .first::<i64>(&mut self.conn)
            .await
            .optional()?
            .unwrap_or_default();
        SyncTimestamp::from_i64(modified).map_err(Into::into)
    }

    async fn get_collection_timestamps(
        &mut self,
        user_id: UserIdentifier,
    ) -> DbResult<results::GetCollectionTimestamps> {
        let modifieds = sql_query(format!(
            "SELECT {collection_id}, {modified}
               FROM user_collections
              WHERE {user_id} = ?
               AND {collection_id} != ?",
            collection_id = COLLECTION_ID,
            user_id = USER_ID,
            modified = LAST_MODIFIED
        ))
        .bind::<BigInt, _>(user_id.legacy_id as i64)
        .bind::<Integer, _>(TOMBSTONE)
        .load::<UserCollectionsResult>(&mut self.conn)
        .await?
        .into_iter()
        .map(|cr| {
            SyncTimestamp::from_i64(cr.last_modified)
                .map(|ts| (cr.collection, ts))
                .map_err(Into::into)
        })
        .collect::<DbResult<HashMap<_, _>>>()?;
        self.map_collection_names(modifieds).await
    }

<<<<<<< HEAD
    fn check_sync(&mut self) -> DbResult<results::Check> {
        diesel::sql_query("SELECT 1").execute(&mut *self.conn.write()?)?;
=======
    async fn check(&mut self) -> DbResult<results::Check> {
        sql_query("SELECT 1").execute(&mut self.conn).await?;
>>>>>>> 960985f4
        Ok(true)
    }

    async fn map_collection_names<T>(
        &mut self,
        by_id: HashMap<i32, T>,
    ) -> DbResult<HashMap<String, T>> {
        let mut names = self.load_collection_names(by_id.keys()).await?;
        by_id
            .into_iter()
            .map(|(id, value)| {
                names.remove(&id).map(|name| (name, value)).ok_or_else(|| {
                    DbError::internal("load_collection_names unknown collection id".to_owned())
                })
            })
            .collect()
    }

    async fn load_collection_names<'a>(
        &mut self,
        collection_ids: impl Iterator<Item = &'a i32>,
    ) -> DbResult<HashMap<i32, String>> {
        let mut names = HashMap::new();
        let mut uncached = Vec::new();
        for &id in collection_ids {
            if let Some(name) = self.coll_cache.get_name(id)? {
                names.insert(id, name);
            } else {
                uncached.push(id);
            }
        }

        if !uncached.is_empty() {
            let result = collections::table
                .select((collections::id, collections::name))
                .filter(collections::id.eq_any(uncached))
                .load::<(i32, String)>(&mut self.conn)
                .await?;

            for (id, name) in result {
                names.insert(id, name.clone());
                if !self.session.in_write_transaction {
                    self.coll_cache.put(id, name)?;
                }
            }
        }

        Ok(names)
    }

    pub(super) async fn update_collection(
        &mut self,
        user_id: u32,
        collection_id: i32,
    ) -> DbResult<SyncTimestamp> {
        let quota = if self.quota.enabled {
            self.calc_quota_usage(user_id, collection_id).await?
        } else {
            results::GetQuotaUsage {
                count: 0,
                total_bytes: 0,
            }
        };
        let upsert = format!(
            r#"
                INSERT INTO user_collections ({user_id}, {collection_id}, {modified}, {total_bytes}, {count})
                VALUES (?, ?, ?, ?, ?)
                    ON DUPLICATE KEY UPDATE
                       {modified} = ?,
                       {total_bytes} = ?,
                       {count} = ?
        "#,
            user_id = USER_ID,
            collection_id = COLLECTION_ID,
            modified = LAST_MODIFIED,
            count = COUNT,
            total_bytes = TOTAL_BYTES,
        );
        let total_bytes = quota.total_bytes as i64;
        let timestamp = self.timestamp().as_i64();
        sql_query(upsert)
            .bind::<BigInt, _>(user_id as i64)
            .bind::<Integer, _>(&collection_id)
            .bind::<BigInt, _>(&timestamp)
            .bind::<BigInt, _>(&total_bytes)
            .bind::<Integer, _>(&quota.count)
            .bind::<BigInt, _>(&timestamp)
            .bind::<BigInt, _>(&total_bytes)
            .bind::<Integer, _>(&quota.count)
            .execute(&mut self.conn)
            .await?;
        Ok(self.timestamp())
    }

    // Perform a lighter weight "read only" storage size check
    async fn get_storage_usage(
        &mut self,
        user_id: UserIdentifier,
    ) -> DbResult<results::GetStorageUsage> {
        let uid = user_id.legacy_id as i64;
        let total_bytes = bso::table
            .select(sql::<Nullable<BigInt>>("SUM(LENGTH(payload))"))
            .filter(bso::user_id.eq(uid))
            .filter(bso::expiry.gt(&self.timestamp().as_i64()))
            .get_result::<Option<i64>>(&mut self.conn)
            .await?;
        Ok(total_bytes.unwrap_or_default() as u64)
    }

    // Perform a lighter weight "read only" quota storage check
    async fn get_quota_usage(
        &mut self,
        params: params::GetQuotaUsage,
    ) -> DbResult<results::GetQuotaUsage> {
        let uid = params.user_id.legacy_id as i64;
        let (total_bytes, count): (i64, i32) = user_collections::table
            .select((
                sql::<BigInt>("COALESCE(SUM(COALESCE(total_bytes, 0)), 0)"),
                sql::<Integer>("COALESCE(SUM(COALESCE(count, 0)), 0)"),
            ))
            .filter(user_collections::user_id.eq(uid))
            .filter(user_collections::collection_id.eq(params.collection_id))
            .get_result(&mut self.conn)
            .await
            .optional()?
            .unwrap_or_default();
        Ok(results::GetQuotaUsage {
            total_bytes: total_bytes as usize,
            count,
        })
    }

    // perform a heavier weight quota calculation
    async fn calc_quota_usage(
        &mut self,
        user_id: u32,
        collection_id: i32,
    ) -> DbResult<results::GetQuotaUsage> {
        let (total_bytes, count): (i64, i32) = bso::table
            .select((
                sql::<BigInt>(r#"COALESCE(SUM(LENGTH(COALESCE(payload, ""))),0)"#),
                sql::<Integer>("COALESCE(COUNT(*),0)"),
            ))
            .filter(bso::user_id.eq(user_id as i64))
            .filter(bso::expiry.gt(self.timestamp().as_i64()))
            .filter(bso::collection_id.eq(collection_id))
            .get_result(&mut self.conn)
            .await
            .optional()?
            .unwrap_or_default();
        Ok(results::GetQuotaUsage {
            total_bytes: total_bytes as usize,
            count,
        })
    }

    async fn get_collection_usage(
        &mut self,
        user_id: UserIdentifier,
    ) -> DbResult<results::GetCollectionUsage> {
        let counts = bso::table
            .select((bso::collection_id, sql::<BigInt>("SUM(LENGTH(payload))")))
            .filter(bso::user_id.eq(user_id.legacy_id as i64))
            .filter(bso::expiry.gt(&self.timestamp().as_i64()))
            .group_by(bso::collection_id)
            .load(&mut self.conn)
            .await?
            .into_iter()
            .collect();
        self.map_collection_names(counts).await
    }

    async fn get_collection_counts(
        &mut self,
        user_id: UserIdentifier,
    ) -> DbResult<results::GetCollectionCounts> {
        let counts = bso::table
            .select((
                bso::collection_id,
                sql::<BigInt>(&format!(
                    "COUNT({collection_id})",
                    collection_id = COLLECTION_ID
                )),
            ))
            .filter(bso::user_id.eq(user_id.legacy_id as i64))
            .filter(bso::expiry.gt(&self.timestamp().as_i64()))
            .group_by(bso::collection_id)
            .load(&mut self.conn)
            .await?
            .into_iter()
            .collect();
        self.map_collection_names(counts).await
    }

    batch_db_method!(create_batch, create, CreateBatch);
    batch_db_method!(validate_batch, validate, ValidateBatch);
    batch_db_method!(append_to_batch, append, AppendToBatch);
    batch_db_method!(commit_batch, commit, CommitBatch);
    batch_db_method!(delete_batch, delete, DeleteBatch);

    async fn get_batch(&mut self, params: params::GetBatch) -> DbResult<Option<results::GetBatch>> {
        batch::get(self, params).await
    }

    pub(super) fn timestamp(&self) -> SyncTimestamp {
        self.session.timestamp
    }
}

impl Db for MysqlDb {
    type Error = DbError;

    fn commit(&mut self) -> DbFuture<'_, (), Self::Error> {
        Box::pin(self.commit())
    }

    fn rollback(&mut self) -> DbFuture<'_, (), Self::Error> {
        Box::pin(self.rollback())
    }

    fn begin(&mut self, for_write: bool) -> DbFuture<'_, (), Self::Error> {
        Box::pin(self.begin(for_write))
    }

    fn check(&mut self) -> DbFuture<'_, results::Check, Self::Error> {
        Box::pin(self.check())
    }

    async_db_method!(lock_for_read, MysqlDb::lock_for_read, LockCollection);
    async_db_method!(lock_for_write, MysqlDb::lock_for_write, LockCollection);
    async_db_method!(
        get_collection_timestamps,
        MysqlDb::get_collection_timestamps,
        GetCollectionTimestamps
    );
    async_db_method!(
        get_collection_timestamp,
        MysqlDb::get_collection_timestamp,
        GetCollectionTimestamp
    );
    async_db_method!(
        get_collection_counts,
        MysqlDb::get_collection_counts,
        GetCollectionCounts
    );
    async_db_method!(
        get_collection_usage,
        MysqlDb::get_collection_usage,
        GetCollectionUsage
    );
    async_db_method!(
        get_storage_timestamp,
        MysqlDb::get_storage_timestamp,
        GetStorageTimestamp
    );
    async_db_method!(
        get_storage_usage,
        MysqlDb::get_storage_usage,
        GetStorageUsage
    );
    async_db_method!(get_quota_usage, MysqlDb::get_quota_usage, GetQuotaUsage);
    async_db_method!(delete_storage, MysqlDb::delete_storage, DeleteStorage);
    async_db_method!(
        delete_collection,
        MysqlDb::delete_collection,
        DeleteCollection
    );
    async_db_method!(delete_bsos, MysqlDb::delete_bsos, DeleteBsos);
    async_db_method!(get_bsos, MysqlDb::get_bsos, GetBsos);
    async_db_method!(get_bso_ids, MysqlDb::get_bso_ids, GetBsoIds);
    async_db_method!(post_bsos, MysqlDb::post_bsos, PostBsos);
    async_db_method!(delete_bso, MysqlDb::delete_bso, DeleteBso);
    async_db_method!(get_bso, MysqlDb::get_bso, GetBso, Option<results::GetBso>);
    async_db_method!(
        get_bso_timestamp,
        MysqlDb::get_bso_timestamp,
        GetBsoTimestamp,
        results::GetBsoTimestamp
    );
    async_db_method!(put_bso, MysqlDb::put_bso, PutBso);
    async_db_method!(create_batch, MysqlDb::create_batch, CreateBatch);
    async_db_method!(validate_batch, MysqlDb::validate_batch, ValidateBatch);
    async_db_method!(append_to_batch, MysqlDb::append_to_batch, AppendToBatch);
    async_db_method!(
        get_batch,
        MysqlDb::get_batch,
        GetBatch,
        Option<results::GetBatch>
    );
    async_db_method!(commit_batch, MysqlDb::commit_batch, CommitBatch);

    fn get_collection_id(&mut self, name: String) -> DbFuture<'_, i32, Self::Error> {
        Box::pin(async move { self.get_collection_id(&name).map_err(Into::into).await })
    }

    fn get_connection_info(&self) -> results::ConnectionInfo {
        results::ConnectionInfo::default()
    }

    fn create_collection(&mut self, name: String) -> DbFuture<'_, i32, Self::Error> {
        Box::pin(async move { self.get_or_create_collection_id(&name).await })
    }

    fn update_collection(
        &mut self,
        param: params::UpdateCollection,
    ) -> DbFuture<'_, SyncTimestamp, Self::Error> {
        Box::pin(MysqlDb::update_collection(
            self,
            param.user_id.legacy_id as u32,
            param.collection_id,
        ))
    }

    fn timestamp(&self) -> SyncTimestamp {
        MysqlDb::timestamp(self)
    }

    fn set_timestamp(&mut self, timestamp: SyncTimestamp) {
        self.session.timestamp = timestamp;
    }

    async_db_method!(delete_batch, MysqlDb::delete_batch, DeleteBatch);

    fn clear_coll_cache(&mut self) -> DbFuture<'_, (), Self::Error> {
        Box::pin(async {
            self.coll_cache.clear();
            Ok(())
        })
    }

    fn set_quota(&mut self, enabled: bool, limit: usize, enforced: bool) {
        self.quota = Quota {
            size: limit,
            enabled,
            enforced,
        }
    }
}

#[derive(Debug, QueryableByName)]
struct IdResult {
    #[diesel(sql_type = Integer)]
    id: i32,
}

#[allow(dead_code)] // Not really dead, Rust can't see the use above
#[derive(Debug, QueryableByName)]
struct NameResult {
    #[diesel(sql_type = Text)]
    name: String,
}

#[derive(Debug, QueryableByName)]
struct UserCollectionsResult {
    // Can't substitute column names here.
    #[diesel(sql_type = Integer)]
    collection: i32, // COLLECTION_ID
    #[diesel(sql_type = BigInt)]
    last_modified: i64, // LAST_MODIFIED
}<|MERGE_RESOLUTION|>--- conflicted
+++ resolved
@@ -755,13 +755,8 @@
         self.map_collection_names(modifieds).await
     }
 
-<<<<<<< HEAD
-    fn check_sync(&mut self) -> DbResult<results::Check> {
-        diesel::sql_query("SELECT 1").execute(&mut *self.conn.write()?)?;
-=======
     async fn check(&mut self) -> DbResult<results::Check> {
         sql_query("SELECT 1").execute(&mut self.conn).await?;
->>>>>>> 960985f4
         Ok(true)
     }
 
