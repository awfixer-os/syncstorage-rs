--- conflicted
+++ resolved
@@ -178,13 +178,8 @@
             .select(user_collections::modified)
             .filter(user_collections::user_id.eq(user_id))
             .filter(user_collections::collection_id.eq(collection_id))
-<<<<<<< HEAD
-            .lock_in_share_mode()
+            .for_share()
             .first(&mut *self.conn.write()?)
-=======
-            .for_share()
-            .first(&self.conn)
->>>>>>> 7c4b7c1b
             .optional()?;
         if let Some(modified) = modified {
             let modified = SyncTimestamp::from_i64(modified)?;
