//! API Handlers
use std::collections::HashMap;

use actix_web::{http::StatusCode, Error, HttpResponse};
use futures::future::{self, Either, Future};
use serde::Serialize;
use serde_json::json;

use crate::db::{params, results::Paginated, DbError, DbErrorKind};
use crate::error::ApiError;
use crate::web::extractors::{
    BsoPutRequest, BsoRequest, CollectionPostRequest, CollectionRequest, ConfigRequest,
    MetaRequest, ReplyFormat,
};
use crate::web::{X_LAST_MODIFIED, X_WEAVE_NEXT_OFFSET, X_WEAVE_RECORDS};

pub const ONE_KB: f64 = 1024.0;

pub fn get_collections(meta: MetaRequest) -> impl Future<Item = HttpResponse, Error = Error> {
    meta.db
        .get_collection_timestamps(meta.user_id)
        .map_err(From::from)
        .map(|result| {
            HttpResponse::build(StatusCode::OK)
                .header(X_WEAVE_RECORDS, result.len().to_string())
                .json(result)
        })
}

pub fn get_collection_counts(meta: MetaRequest) -> impl Future<Item = HttpResponse, Error = Error> {
    meta.db
        .get_collection_counts(meta.user_id)
        .map_err(From::from)
        .map(|result| {
            HttpResponse::build(StatusCode::OK)
                .header(X_WEAVE_RECORDS, result.len().to_string())
                .json(result)
        })
}

pub fn get_collection_usage(meta: MetaRequest) -> impl Future<Item = HttpResponse, Error = Error> {
    meta.db
        .get_collection_usage(meta.user_id)
        .map_err(From::from)
        .map(|usage| {
            let usage: HashMap<_, _> = usage
                .into_iter()
                .map(|(coll, size)| (coll, size as f64 / ONE_KB))
                .collect();
            HttpResponse::build(StatusCode::OK)
                .header(X_WEAVE_RECORDS, usage.len().to_string())
                .json(usage)
        })
}

pub fn get_quota(meta: MetaRequest) -> impl Future<Item = HttpResponse, Error = Error> {
    meta.db
        .get_storage_usage(meta.user_id)
        .map_err(From::from)
        .map(|usage| HttpResponse::Ok().json(vec![Some(usage as f64 / ONE_KB), None]))
}

pub fn delete_all(meta: MetaRequest) -> impl Future<Item = HttpResponse, Error = Error> {
    #![allow(clippy::unit_arg)]
    meta.db
        .delete_storage(meta.user_id)
        .map_err(From::from)
        .map(|result| HttpResponse::Ok().json(result))
}

pub fn delete_collection(
    coll: CollectionRequest,
) -> impl Future<Item = HttpResponse, Error = Error> {
    let delete_bsos = !coll.query.ids.is_empty();
    let fut = if delete_bsos {
        coll.db.delete_bsos(params::DeleteBsos {
            user_id: coll.user_id.clone(),
            collection: coll.collection.clone(),
            ids: coll.query.ids.clone(),
        })
    } else {
        coll.db.delete_collection(params::DeleteCollection {
            user_id: coll.user_id.clone(),
            collection: coll.collection.clone(),
        })
    };

<<<<<<< HEAD
    Box::new(
        fut.or_else(move |e| {
            if e.is_collection_not_found() || e.is_bso_not_found() {
                coll.db.get_storage_timestamp(coll.user_id)
            } else {
                Box::new(future::err(e))
            }
        })
        .map_err(From::from)
        .map(move |result| {
            HttpResponse::Ok()
                .if_true(delete_bsos, |resp| {
                    resp.header("X-Last-Modified", result.as_header());
                })
                .json(result)
        }),
    )
=======
    fut.or_else(move |e| {
        if e.is_colllection_not_found() || e.is_bso_not_found() {
            coll.db.get_storage_timestamp(coll.user_id)
        } else {
            Box::new(future::err(e))
        }
    })
    .map_err(From::from)
    .map(move |result| {
        HttpResponse::Ok()
            .if_true(delete_bsos, |resp| {
                resp.header(X_LAST_MODIFIED, result.as_header());
            })
            .json(result)
    })
>>>>>>> 0c2cf6e8
}

pub fn get_collection(coll: CollectionRequest) -> impl Future<Item = HttpResponse, Error = Error> {
    let params = params::GetBsos {
        user_id: coll.user_id.clone(),
        params: coll.query.clone(),
        collection: coll.collection.clone(),
    };
    if coll.query.full {
        let fut = coll.db.get_bsos(params);
        Either::A(finish_get_collection(coll, fut))
    } else {
        // Changed to be a Paginated list of BSOs, need to extract IDs from them.
        let fut = coll.db.get_bso_ids(params);
        Either::B(finish_get_collection(coll, fut))
    }
}

fn finish_get_collection<F, T>(
    coll: CollectionRequest,
    fut: F,
) -> impl Future<Item = HttpResponse, Error = Error>
where
    F: Future<Item = Paginated<T>, Error = ApiError> + 'static,
    T: Serialize + Default + 'static,
{
    let reply_format = coll.reply;
<<<<<<< HEAD
    Box::new(
        fut.or_else(move |e| {
            if e.is_collection_not_found() {
                // For b/w compat, non-existent collections must return an
                // empty list
                Ok(Paginated::default())
            } else {
                Err(e)
            }
        })
        .map_err(From::from)
        .and_then(|result| {
            coll.db
                .extract_resource(coll.user_id, Some(coll.collection), None)
                .map_err(From::from)
                .map(move |ts| (result, ts))
        })
        .map(move |(result, ts)| {
            let mut builder = HttpResponse::build(StatusCode::OK);
            let resp = builder
                .header("X-Last-Modified", ts.as_header())
                .header("X-Weave-Records", result.items.len().to_string())
                .if_some(result.offset, |offset, resp| {
                    resp.header("X-Weave-Next-Offset", offset.to_string());
                });
            match reply_format {
                ReplyFormat::Json => resp.json(result.items),
                ReplyFormat::Newlines => {
                    let items: String = result
                        .items
                        .into_iter()
                        .map(|v| serde_json::to_string(&v).unwrap_or_else(|_| "".to_string()))
                        .filter(|v| !v.is_empty())
                        .map(|v| v.replace("\n", "\\u000a") + "\n")
                        .collect();
                    resp.header("Content-Type", "application/newlines")
                        .header("Content-Length", format!("{}", items.len()))
                        .body(items)
                }
=======
    fut.or_else(move |e| {
        if e.is_colllection_not_found() {
            // For b/w compat, non-existent collections must return an
            // empty list
            Ok(Paginated::default())
        } else {
            Err(e)
        }
    })
    .map_err(From::from)
    .and_then(|result| {
        coll.db
            .extract_resource(coll.user_id, Some(coll.collection), None)
            .map_err(From::from)
            .map(move |ts| (result, ts))
    })
    .map(move |(result, ts)| {
        let mut builder = HttpResponse::build(StatusCode::OK);
        let resp = builder
            .header(X_LAST_MODIFIED, ts.as_header())
            .header(X_WEAVE_RECORDS, result.items.len().to_string())
            .if_some(result.offset, |offset, resp| {
                resp.header(X_WEAVE_NEXT_OFFSET, offset.to_string());
            });
        match reply_format {
            ReplyFormat::Json => resp.json(result.items),
            ReplyFormat::Newlines => {
                let items: String = result
                    .items
                    .into_iter()
                    .map(|v| serde_json::to_string(&v).unwrap_or_else(|_| "".to_string()))
                    .filter(|v| !v.is_empty())
                    .map(|v| v.replace("\n", "\\u000a") + "\n")
                    .collect();
                resp.header("Content-Type", "application/newlines")
                    .header("Content-Length", format!("{}", items.len()))
                    .body(items)
>>>>>>> 0c2cf6e8
            }
        }
    })
}

pub fn post_collection(
    coll: CollectionPostRequest,
) -> impl Future<Item = HttpResponse, Error = Error> {
    if coll.batch.is_some() {
        return Either::A(post_collection_batch(coll));
    }
    Either::B(
        coll.db
            .post_bsos(params::PostBsos {
                user_id: coll.user_id,
                collection: coll.collection,
                bsos: coll.bsos.valid.into_iter().map(From::from).collect(),
                failed: coll.bsos.invalid,
            })
            .map_err(From::from)
            .map(|result| {
                HttpResponse::build(StatusCode::OK)
                    .header(X_LAST_MODIFIED, result.modified.as_header())
                    .json(result)
            }),
    )
}

pub fn post_collection_batch(
    coll: CollectionPostRequest,
) -> impl Future<Item = HttpResponse, Error = Error> {
    // Bail early if we have nonsensical arguments
    let breq = match coll.batch.clone() {
        Some(breq) => breq,
        None => {
            let err: DbError = DbErrorKind::BatchNotFound.into();
            let err: ApiError = err.into();
            return Either::A(future::err(err.into()));
        }
    };

    let fut = if let Some(id) = breq.id {
        // Validate the batch before attempting a full append (for efficiency)
        Either::A(
            coll.db
                .validate_batch(params::ValidateBatch {
                    user_id: coll.user_id.clone(),
                    collection: coll.collection.clone(),
                    id,
                })
                .and_then(move |is_valid| {
                    if is_valid {
                        future::ok(id)
                    } else {
                        let err: DbError = DbErrorKind::BatchNotFound.into();
                        future::err(err.into())
                    }
                }),
        )
    } else {
        Either::B(coll.db.create_batch(params::CreateBatch {
            user_id: coll.user_id.clone(),
            collection: coll.collection.clone(),
            bsos: vec![],
        }))
    };

    let db = coll.db.clone();
    let user_id = coll.user_id.clone();
    let collection = coll.collection.clone();

    Either::B(
        fut.and_then(move |id| {
            let mut success = vec![];
            let mut failed = coll.bsos.invalid.clone();
            let bso_ids: Vec<_> = coll.bsos.valid.iter().map(|bso| bso.id.clone()).collect();

            coll.db
                .append_to_batch(params::AppendToBatch {
                    user_id: coll.user_id.clone(),
                    collection: coll.collection.clone(),
                    id,
                    bsos: coll.bsos.valid.into_iter().map(From::from).collect(),
                })
                .then(move |result| {
                    match result {
                        Ok(_) => success.extend(bso_ids),
                        Err(e) => {
                            // NLL: not a guard as: (E0008) "moves value into
                            // pattern guard"
                            if e.is_conflict() {
                                return future::err(e);
                            }
                            failed.extend(bso_ids.into_iter().map(|id| (id, "db error".to_owned())))
                        }
                    };
                    future::ok((id, success, failed))
                })
        })
        .map_err(From::from)
        .and_then(move |(id, success, failed)| {
            let mut resp = json!({
                "success": success,
                "failed": failed,
            });

            if !breq.commit {
                resp["batch"] = json!(base64::encode(&id.to_string()));
                return Either::A(future::ok(HttpResponse::Accepted().json(resp)));
            }

            let fut = db
                .get_batch(params::GetBatch {
                    user_id: user_id.clone(),
                    collection: collection.clone(),
                    id,
                })
                .and_then(move |batch| {
                    // TODO: validate *actual* sizes of the batch items
                    // (max_total_records, max_total_bytes)
                    if let Some(batch) = batch {
                        db.commit_batch(params::CommitBatch {
                            user_id: user_id.clone(),
                            collection: collection.clone(),
                            batch,
                        })
                    } else {
                        let err: DbError = DbErrorKind::BatchNotFound.into();
                        Box::new(future::err(err.into()))
                    }
                })
                .map_err(From::from)
                .map(|result| {
                    resp["modified"] = json!(result.modified);
                    HttpResponse::build(StatusCode::OK)
                        .header(X_LAST_MODIFIED, result.modified.as_header())
                        .json(resp)
                });
            Either::B(fut)
        }),
    )
}

pub fn delete_bso(bso_req: BsoRequest) -> impl Future<Item = HttpResponse, Error = Error> {
    bso_req
        .db
        .delete_bso(params::DeleteBso {
            user_id: bso_req.user_id,
            collection: bso_req.collection,
            id: bso_req.bso,
        })
        .map_err(From::from)
        .map(|result| HttpResponse::Ok().json(json!({ "modified": result })))
}

pub fn get_bso(bso_req: BsoRequest) -> impl Future<Item = HttpResponse, Error = Error> {
    bso_req
        .db
        .get_bso(params::GetBso {
            user_id: bso_req.user_id,
            collection: bso_req.collection,
            id: bso_req.bso,
        })
        .map_err(From::from)
        .map(|result| {
            result.map_or_else(
                || HttpResponse::NotFound().finish(),
                |bso| HttpResponse::Ok().json(bso),
            )
        })
}

pub fn put_bso(bso_req: BsoPutRequest) -> impl Future<Item = HttpResponse, Error = Error> {
    bso_req
        .db
        .put_bso(params::PutBso {
            user_id: bso_req.user_id,
            collection: bso_req.collection,
            id: bso_req.bso,
            sortindex: bso_req.body.sortindex,
            payload: bso_req.body.payload,
            ttl: bso_req.body.ttl,
        })
        .map_err(From::from)
        .map(|result| {
            HttpResponse::build(StatusCode::OK)
                .header(X_LAST_MODIFIED, result.as_header())
                .json(result)
        })
}

pub fn get_configuration(creq: ConfigRequest) -> impl Future<Item = HttpResponse, Error = Error> {
    future::result(Ok(HttpResponse::Ok().json(creq.limits)))
}<|MERGE_RESOLUTION|>--- conflicted
+++ resolved
@@ -85,25 +85,6 @@
         })
     };
 
-<<<<<<< HEAD
-    Box::new(
-        fut.or_else(move |e| {
-            if e.is_collection_not_found() || e.is_bso_not_found() {
-                coll.db.get_storage_timestamp(coll.user_id)
-            } else {
-                Box::new(future::err(e))
-            }
-        })
-        .map_err(From::from)
-        .map(move |result| {
-            HttpResponse::Ok()
-                .if_true(delete_bsos, |resp| {
-                    resp.header("X-Last-Modified", result.as_header());
-                })
-                .json(result)
-        }),
-    )
-=======
     fut.or_else(move |e| {
         if e.is_colllection_not_found() || e.is_bso_not_found() {
             coll.db.get_storage_timestamp(coll.user_id)
@@ -119,7 +100,6 @@
             })
             .json(result)
     })
->>>>>>> 0c2cf6e8
 }
 
 pub fn get_collection(coll: CollectionRequest) -> impl Future<Item = HttpResponse, Error = Error> {
@@ -147,47 +127,6 @@
     T: Serialize + Default + 'static,
 {
     let reply_format = coll.reply;
-<<<<<<< HEAD
-    Box::new(
-        fut.or_else(move |e| {
-            if e.is_collection_not_found() {
-                // For b/w compat, non-existent collections must return an
-                // empty list
-                Ok(Paginated::default())
-            } else {
-                Err(e)
-            }
-        })
-        .map_err(From::from)
-        .and_then(|result| {
-            coll.db
-                .extract_resource(coll.user_id, Some(coll.collection), None)
-                .map_err(From::from)
-                .map(move |ts| (result, ts))
-        })
-        .map(move |(result, ts)| {
-            let mut builder = HttpResponse::build(StatusCode::OK);
-            let resp = builder
-                .header("X-Last-Modified", ts.as_header())
-                .header("X-Weave-Records", result.items.len().to_string())
-                .if_some(result.offset, |offset, resp| {
-                    resp.header("X-Weave-Next-Offset", offset.to_string());
-                });
-            match reply_format {
-                ReplyFormat::Json => resp.json(result.items),
-                ReplyFormat::Newlines => {
-                    let items: String = result
-                        .items
-                        .into_iter()
-                        .map(|v| serde_json::to_string(&v).unwrap_or_else(|_| "".to_string()))
-                        .filter(|v| !v.is_empty())
-                        .map(|v| v.replace("\n", "\\u000a") + "\n")
-                        .collect();
-                    resp.header("Content-Type", "application/newlines")
-                        .header("Content-Length", format!("{}", items.len()))
-                        .body(items)
-                }
-=======
     fut.or_else(move |e| {
         if e.is_colllection_not_found() {
             // For b/w compat, non-existent collections must return an
@@ -225,7 +164,6 @@
                 resp.header("Content-Type", "application/newlines")
                     .header("Content-Length", format!("{}", items.len()))
                     .body(items)
->>>>>>> 0c2cf6e8
             }
         }
     })
