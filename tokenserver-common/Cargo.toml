[package]
name = "tokenserver-common"
<<<<<<< HEAD
version = "0.12.5"
=======
version = "0.12.4"
>>>>>>> 5daf6327
edition = "2021"

[dependencies]
actix-web = "3"
backtrace = "0.3.61"
serde = "1.0"
serde_json = { version = "1.0", features = ["arbitrary_precision"] }
syncserver-common = { path = "../syncserver-common" }
syncserver-db-common = { path = "../syncserver-db-common" }
thiserror = "1.0.26"<|MERGE_RESOLUTION|>--- conflicted
+++ resolved
@@ -1,10 +1,6 @@
 [package]
 name = "tokenserver-common"
-<<<<<<< HEAD
 version = "0.12.5"
-=======
-version = "0.12.4"
->>>>>>> 5daf6327
 edition = "2021"
 
 [dependencies]
