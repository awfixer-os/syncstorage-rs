# NOTE: Ensure builder's Rust version matches CI's in .circleci/config.yml
FROM docker.io/lukemathwalker/cargo-chef:0.1.62-rust-1.72-bullseye as chef
WORKDIR /app

FROM chef AS planner
COPY . .
RUN cargo chef prepare --recipe-path recipe.json

FROM chef AS cacher
ARG DATABASE_BACKEND=spanner

# cmake is required to build grpcio-sys for Spanner builds
RUN \
<<<<<<< HEAD
    ( wget -qO- https://repo.mysql.com/RPM-GPG-KEY-mysql-2023 > /etc/apt/trusted.gpg.d/mysql.asc ) && \
    echo "deb https://repo.mysql.com/apt/debian/ bullseye mysql-8.0" >> /etc/apt/sources.list && \
    # mysql_pubkey.asc from:
    # https://dev.mysql.com/doc/refman/8.0/en/checking-gpg-signature.html
    # related:
    # https://dev.mysql.com/doc/mysql-apt-repo-quick-guide/en/#repo-qg-apt-repo-manual-setup
=======
    # Fetch and load the MySQL public key. We need to install libmysqlclient-dev to build syncstorage-rs
    # which wants the mariadb
    wget -qO- https://repo.mysql.com/RPM-GPG-KEY-mysql-2023 > /etc/apt/trusted.gpg.d/mysql.asc && \
    echo "deb https://repo.mysql.com/apt/debian/ bullseye mysql-8.0" >> /etc/apt/sources.list && \
>>>>>>> cc8d5847
    apt-get -q update && \
    apt-get -q install -y --no-install-recommends libmariadb-dev cmake

COPY --from=planner /app/recipe.json recipe.json
RUN cargo chef cook --release --no-default-features --features=syncstorage-db/$DATABASE_BACKEND --recipe-path recipe.json

FROM chef as builder
ARG DATABASE_BACKEND=spanner

COPY . /app
COPY --from=cacher /app/target /app/target
COPY --from=cacher $CARGO_HOME /app/$CARGO_HOME

RUN \
<<<<<<< HEAD
    # https://dev.mysql.com/doc/refman/8.0/en/checking-gpg-signature.html
    # related:
    # https://dev.mysql.com/doc/mysql-apt-repo-quick-guide/en/#repo-qg-apt-repo-manual-setup
    # Fetch and load the MySQL public key. We need to install libmysqlclient-dev to build syncstorage-rs
    # which wants the mariadb
    ( wget -qO- https://repo.mysql.com/RPM-GPG-KEY-mysql-2023 > /etc/apt/trusted.gpg.d/mysql.asc ) && \
=======
    # Fetch and load the MySQL public key
    wget -qO- https://repo.mysql.com/RPM-GPG-KEY-mysql-2023 > /etc/apt/trusted.gpg.d/mysql.asc && \
    echo "deb https://repo.mysql.com/apt/debian/ bullseye mysql-8.0" >> /etc/apt/sources.list && \
    # mysql_pubkey.asc from:
    # https://dev.mysql.com/doc/refman/8.0/en/checking-gpg-signature.html
    # related:
    # https://dev.mysql.com/doc/mysql-apt-repo-quick-guide/en/#repo-qg-apt-repo-manual-setup
>>>>>>> cc8d5847
    apt-get -q update && \
    apt-get -q install -y --no-install-recommends libmariadb-dev cmake golang-go python3-dev python3-pip python3-setuptools python3-wheel && \
    pip3 install -r requirements.txt && \
    rm -rf /var/lib/apt/lists/*

ENV PATH=$PATH:/root/.cargo/bin

RUN \
    cargo --version && \
    rustc --version && \
    cargo install --path ./syncserver --no-default-features --features=syncstorage-db/$DATABASE_BACKEND --locked --root /app && \
    if [ "$DATABASE_BACKEND" = "spanner" ] ; then cargo install --path ./syncstorage-spanner --locked --root /app --bin purge_ttl ; fi

FROM docker.io/library/debian:bullseye-slim
WORKDIR /app
COPY --from=builder /app/requirements.txt /app
# Due to a build error that occurs with the Python cryptography package, we
# have to set this env var to prevent the cryptography package from building
# with Rust. See this link for more information:
# https://pythonshowcase.com/question/problem-installing-cryptography-on-raspberry-pi

RUN \
    apt-get -q update && apt-get -qy install wget

ENV CRYPTOGRAPHY_DONT_BUILD_RUST=1
RUN \
    groupadd --gid 10001 app && \
    useradd --uid 10001 --gid 10001 --home /app --create-home app && \
    # first, an apt-get update is required for gnupg, which is required for apt-key adv
    apt-get -q update && \
    # and ca-certificates needed for https://repo.mysql.com
    apt-get install -y gnupg ca-certificates wget && \
    echo "deb https://repo.mysql.com/apt/debian/ bullseye mysql-8.0" >> /etc/apt/sources.list && \
<<<<<<< HEAD
    # https://dev.mysql.com/doc/refman/8.0/en/checking-gpg-signature.html
    # related:
    # https://dev.mysql.com/doc/mysql-apt-repo-quick-guide/en/#repo-qg-apt-repo-manual-setup
    # Fetch and load the MySQL public key. We need to install libmysqlclient-dev to build syncstorage-rs
    # which wants the mariadb
    ( wget -qO- https://repo.mysql.com/RPM-GPG-KEY-mysql-2023 > /etc/apt/trusted.gpg.d/mysql.asc ) && \
    # update again now that we trust repo.mysql.com
    apt-get -q update && \
    apt-get -q install -y build-essential libmariadb-dev libssl-dev libffi-dev libcurl4 python3-dev python3-pip python3-setuptools python3-wheel cargo curl jq && \
=======
    wget -qO- https://repo.mysql.com/RPM-GPG-KEY-mysql-2023 > /etc/apt/trusted.gpg.d/mysql.asc && \
    # update again now that we trust repo.mysql.com
    apt-get -q update && \
    # Fetch and load the MySQL public key
    apt-get -q install -y build-essential libmysqlclient-dev libssl-dev libffi-dev libcurl4 python3-dev python3-pip python3-setuptools python3-wheel cargo curl jq && \
>>>>>>> cc8d5847
    # The python3-cryptography debian package installs version 2.6.1, but we
    # we want to use the version specified in requirements.txt. To do this,
    # we have to remove the python3-cryptography package here.
    apt-get -q remove -y python3-cryptography && \
    pip3 install -r /app/requirements.txt && \
    rm -rf /var/lib/apt/lists/*

COPY --from=builder /app/bin /app/bin
COPY --from=builder /app/syncserver/version.json /app
COPY --from=builder /app/tools/spanner /app/tools/spanner
COPY --from=builder /app/tools/integration_tests /app/tools/integration_tests
COPY --from=builder /app/tools/tokenserver /app/tools/tokenserver
COPY --from=builder /app/scripts/prepare-spanner.sh /app/scripts/prepare-spanner.sh
COPY --from=builder /app/syncstorage-spanner/src/schema.ddl /app/schema.ddl

RUN chmod +x /app/scripts/prepare-spanner.sh
RUN pip3 install -r /app/tools/integration_tests/requirements.txt
RUN pip3 install -r /app/tools/tokenserver/requirements.txt

USER app:app

ENTRYPOINT ["/app/bin/syncserver"]<|MERGE_RESOLUTION|>--- conflicted
+++ resolved
@@ -11,19 +11,10 @@
 
 # cmake is required to build grpcio-sys for Spanner builds
 RUN \
-<<<<<<< HEAD
-    ( wget -qO- https://repo.mysql.com/RPM-GPG-KEY-mysql-2023 > /etc/apt/trusted.gpg.d/mysql.asc ) && \
-    echo "deb https://repo.mysql.com/apt/debian/ bullseye mysql-8.0" >> /etc/apt/sources.list && \
-    # mysql_pubkey.asc from:
-    # https://dev.mysql.com/doc/refman/8.0/en/checking-gpg-signature.html
-    # related:
-    # https://dev.mysql.com/doc/mysql-apt-repo-quick-guide/en/#repo-qg-apt-repo-manual-setup
-=======
     # Fetch and load the MySQL public key. We need to install libmysqlclient-dev to build syncstorage-rs
     # which wants the mariadb
     wget -qO- https://repo.mysql.com/RPM-GPG-KEY-mysql-2023 > /etc/apt/trusted.gpg.d/mysql.asc && \
     echo "deb https://repo.mysql.com/apt/debian/ bullseye mysql-8.0" >> /etc/apt/sources.list && \
->>>>>>> cc8d5847
     apt-get -q update && \
     apt-get -q install -y --no-install-recommends libmariadb-dev cmake
 
@@ -38,14 +29,6 @@
 COPY --from=cacher $CARGO_HOME /app/$CARGO_HOME
 
 RUN \
-<<<<<<< HEAD
-    # https://dev.mysql.com/doc/refman/8.0/en/checking-gpg-signature.html
-    # related:
-    # https://dev.mysql.com/doc/mysql-apt-repo-quick-guide/en/#repo-qg-apt-repo-manual-setup
-    # Fetch and load the MySQL public key. We need to install libmysqlclient-dev to build syncstorage-rs
-    # which wants the mariadb
-    ( wget -qO- https://repo.mysql.com/RPM-GPG-KEY-mysql-2023 > /etc/apt/trusted.gpg.d/mysql.asc ) && \
-=======
     # Fetch and load the MySQL public key
     wget -qO- https://repo.mysql.com/RPM-GPG-KEY-mysql-2023 > /etc/apt/trusted.gpg.d/mysql.asc && \
     echo "deb https://repo.mysql.com/apt/debian/ bullseye mysql-8.0" >> /etc/apt/sources.list && \
@@ -53,7 +36,6 @@
     # https://dev.mysql.com/doc/refman/8.0/en/checking-gpg-signature.html
     # related:
     # https://dev.mysql.com/doc/mysql-apt-repo-quick-guide/en/#repo-qg-apt-repo-manual-setup
->>>>>>> cc8d5847
     apt-get -q update && \
     apt-get -q install -y --no-install-recommends libmariadb-dev cmake golang-go python3-dev python3-pip python3-setuptools python3-wheel && \
     pip3 install -r requirements.txt && \
@@ -87,23 +69,11 @@
     # and ca-certificates needed for https://repo.mysql.com
     apt-get install -y gnupg ca-certificates wget && \
     echo "deb https://repo.mysql.com/apt/debian/ bullseye mysql-8.0" >> /etc/apt/sources.list && \
-<<<<<<< HEAD
-    # https://dev.mysql.com/doc/refman/8.0/en/checking-gpg-signature.html
-    # related:
-    # https://dev.mysql.com/doc/mysql-apt-repo-quick-guide/en/#repo-qg-apt-repo-manual-setup
-    # Fetch and load the MySQL public key. We need to install libmysqlclient-dev to build syncstorage-rs
-    # which wants the mariadb
-    ( wget -qO- https://repo.mysql.com/RPM-GPG-KEY-mysql-2023 > /etc/apt/trusted.gpg.d/mysql.asc ) && \
-    # update again now that we trust repo.mysql.com
-    apt-get -q update && \
-    apt-get -q install -y build-essential libmariadb-dev libssl-dev libffi-dev libcurl4 python3-dev python3-pip python3-setuptools python3-wheel cargo curl jq && \
-=======
     wget -qO- https://repo.mysql.com/RPM-GPG-KEY-mysql-2023 > /etc/apt/trusted.gpg.d/mysql.asc && \
     # update again now that we trust repo.mysql.com
     apt-get -q update && \
     # Fetch and load the MySQL public key
     apt-get -q install -y build-essential libmysqlclient-dev libssl-dev libffi-dev libcurl4 python3-dev python3-pip python3-setuptools python3-wheel cargo curl jq && \
->>>>>>> cc8d5847
     # The python3-cryptography debian package installs version 2.6.1, but we
     # we want to use the version specified in requirements.txt. To do this,
     # we have to remove the python3-cryptography package here.
